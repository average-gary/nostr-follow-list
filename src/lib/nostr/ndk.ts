import NDK, { NDKEvent, NDKNip07Signer } from '@nostr-dev-kit/ndk';
import { browser } from '$app/environment';
import { loadUser, user } from '$lib/stores/user';
import { get } from 'svelte/store';
// Debug logging
const DEBUG = true;
const logDebug = (...args: any[]) => {
    if (DEBUG) console.log('[NDK]', ...args);
};

// Define the default relays to connect to
export const DEFAULT_RELAYS = [
    'wss://relay.damus.io',
    'wss://relay.nostr.band',
    'wss://relay.8333.space',
    "wss://nostr-pub.wellorder.net",
    "wss://nostr.oxtr.dev",
    "wss://nos.lol"
];

// Create and configure the NDK instance
export const ndk = new NDK({
    explicitRelayUrls: DEFAULT_RELAYS,
    enableOutboxModel: false, // We'll handle publishing manually
});

// Only connect in browser environment
if (browser) {
    // load user 
<<<<<<< HEAD
    await loadUser();
=======
    // await loadUser();
>>>>>>> a318d051
    ndk.connect().then(() => {
        logDebug('[ndk init] Connected to relays:', ndk.explicitRelayUrls);
    }).catch(err => {
        console.error('Failed to connect to relays:', err);
        logDebug('Failed to connect to relays:', err);
    });
}<|MERGE_RESOLUTION|>--- conflicted
+++ resolved
@@ -27,11 +27,7 @@
 // Only connect in browser environment
 if (browser) {
     // load user 
-<<<<<<< HEAD
-    await loadUser();
-=======
     // await loadUser();
->>>>>>> a318d051
     ndk.connect().then(() => {
         logDebug('[ndk init] Connected to relays:', ndk.explicitRelayUrls);
     }).catch(err => {
